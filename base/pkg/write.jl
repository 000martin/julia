--- conflicted
+++ resolved
@@ -39,13 +39,8 @@
 
 function remove(pkg::String)
     isdir(".trash") || mkdir(".trash")
-<<<<<<< HEAD
-    ispath(".trash/$pkg") && run(`rm -rf .trash/$pkg`)
+    ispath(".trash/$pkg") && rmdir(".trash/$pkg", true)
     mv(pkg, ".trash/$pkg")
-=======
-    ispath(".trash/$pkg") && rmdir(".trash/$pkg", true)
-    run(`mv $pkg .trash/`)
->>>>>>> 2b3cf049
 end
 
 end # module