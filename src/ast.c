--- conflicted
+++ resolved
@@ -20,63 +20,6 @@
 #endif
 
 // head symbols for each expression type
-<<<<<<< HEAD
-jl_sym_t *call_sym;    jl_sym_t *invoke_sym;
-jl_sym_t *empty_sym;   jl_sym_t *top_sym;
-jl_sym_t *module_sym;  jl_sym_t *slot_sym;
-jl_sym_t *export_sym;  jl_sym_t *import_sym;
-jl_sym_t *toplevel_sym; jl_sym_t *quote_sym;
-jl_sym_t *line_sym;    jl_sym_t *incomplete_sym;
-jl_sym_t *goto_sym;    jl_sym_t *goto_ifnot_sym;
-jl_sym_t *return_sym;  jl_sym_t *lineinfo_sym;
-jl_sym_t *lambda_sym;  jl_sym_t *assign_sym;
-jl_sym_t *globalref_sym; jl_sym_t *do_sym;
-jl_sym_t *method_sym;  jl_sym_t *core_sym;
-jl_sym_t *enter_sym;   jl_sym_t *leave_sym;
-jl_sym_t *pop_exception_sym;
-jl_sym_t *exc_sym;     jl_sym_t *error_sym;
-jl_sym_t *new_sym;     jl_sym_t *using_sym;
-jl_sym_t *splatnew_sym; jl_sym_t *block_sym;
-jl_sym_t *new_opaque_closure_sym;
-jl_sym_t *opaque_closure_method_sym;
-jl_sym_t *const_sym;   jl_sym_t *thunk_sym;
-jl_sym_t *foreigncall_sym; jl_sym_t *as_sym;
-jl_sym_t *global_sym; jl_sym_t *list_sym;
-jl_sym_t *dot_sym;    jl_sym_t *newvar_sym;
-jl_sym_t *boundscheck_sym; jl_sym_t *inbounds_sym;
-jl_sym_t *copyast_sym; jl_sym_t *cfunction_sym;
-jl_sym_t *pure_sym; jl_sym_t *loopinfo_sym;
-jl_sym_t *meta_sym; jl_sym_t *inert_sym;
-jl_sym_t *polly_sym; jl_sym_t *unused_sym;
-jl_sym_t *static_parameter_sym; jl_sym_t *inline_sym;
-jl_sym_t *noinline_sym; jl_sym_t *generated_sym;
-jl_sym_t *generated_only_sym; jl_sym_t *isdefined_sym;
-jl_sym_t *propagate_inbounds_sym; jl_sym_t *specialize_sym;
-jl_sym_t *aggressive_constprop_sym;
-jl_sym_t *nospecialize_sym; jl_sym_t *macrocall_sym;
-jl_sym_t *colon_sym; jl_sym_t *hygienicscope_sym;
-jl_sym_t *throw_undef_if_not_sym; jl_sym_t *getfield_undefref_sym;
-jl_sym_t *gc_preserve_begin_sym; jl_sym_t *gc_preserve_end_sym;
-jl_sym_t *coverageeffect_sym; jl_sym_t *escape_sym;
-jl_sym_t *aliasscope_sym; jl_sym_t *popaliasscope_sym;
-jl_sym_t *detach_sym; jl_sym_t *reattach_sym;
-jl_sym_t *sync_sym; jl_sym_t *syncregion_sym;
-jl_sym_t *optlevel_sym; jl_sym_t *thismodule_sym;
-jl_sym_t *atom_sym; jl_sym_t *statement_sym; jl_sym_t *all_sym;
-jl_sym_t *compile_sym; jl_sym_t *infer_sym;
-
-jl_sym_t *atomic_sym;
-jl_sym_t *not_atomic_sym;
-jl_sym_t *unordered_sym;
-jl_sym_t *monotonic_sym;
-jl_sym_t *acquire_sym;
-jl_sym_t *release_sym;
-jl_sym_t *acquire_release_sym;
-jl_sym_t *sequentially_consistent_sym;
-
-
-static uint8_t flisp_system_image[] = {
-=======
 JL_DLLEXPORT jl_sym_t *jl_call_sym;
 JL_DLLEXPORT jl_sym_t *jl_invoke_sym;
 JL_DLLEXPORT jl_sym_t *jl_invoke_modify_sym;
@@ -151,6 +94,10 @@
 JL_DLLEXPORT jl_sym_t *jl_escape_sym;
 JL_DLLEXPORT jl_sym_t *jl_aliasscope_sym;
 JL_DLLEXPORT jl_sym_t *jl_popaliasscope_sym;
+JL_DLLEXPORT jl_sym_t *jl_detach_sym;
+JL_DLLEXPORT jl_sym_t *jl_reattach_sym;
+JL_DLLEXPORT jl_sym_t *jl_sync_sym;
+JL_DLLEXPORT jl_sym_t *jl_syncregion_sym;
 JL_DLLEXPORT jl_sym_t *jl_optlevel_sym;
 JL_DLLEXPORT jl_sym_t *jl_thismodule_sym;
 JL_DLLEXPORT jl_sym_t *jl_atom_sym;
@@ -169,7 +116,6 @@
 
 
 static const uint8_t flisp_system_image[] = {
->>>>>>> a4903fd0
 #include <julia_flisp.boot.inc>
 };
 
@@ -433,99 +379,6 @@
 
 void jl_init_common_symbols(void)
 {
-<<<<<<< HEAD
-    empty_sym = jl_symbol("");
-    call_sym = jl_symbol("call");
-    invoke_sym = jl_symbol("invoke");
-    foreigncall_sym = jl_symbol("foreigncall");
-    cfunction_sym = jl_symbol("cfunction");
-    quote_sym = jl_symbol("quote");
-    inert_sym = jl_symbol("inert");
-    top_sym = jl_symbol("top");
-    core_sym = jl_symbol("core");
-    globalref_sym = jl_symbol("globalref");
-    line_sym = jl_symbol("line");
-    lineinfo_sym = jl_symbol("lineinfo");
-    incomplete_sym = jl_symbol("incomplete");
-    error_sym = jl_symbol("error");
-    goto_sym = jl_symbol("goto");
-    goto_ifnot_sym = jl_symbol("gotoifnot");
-    return_sym = jl_symbol("return");
-    lambda_sym = jl_symbol("lambda");
-    module_sym = jl_symbol("module");
-    export_sym = jl_symbol("export");
-    import_sym = jl_symbol("import");
-    using_sym = jl_symbol("using");
-    assign_sym = jl_symbol("=");
-    method_sym = jl_symbol("method");
-    exc_sym = jl_symbol("the_exception");
-    enter_sym = jl_symbol("enter");
-    leave_sym = jl_symbol("leave");
-    pop_exception_sym = jl_symbol("pop_exception");
-    new_sym = jl_symbol("new");
-    splatnew_sym = jl_symbol("splatnew");
-    new_opaque_closure_sym = jl_symbol("new_opaque_closure");
-    opaque_closure_method_sym = jl_symbol("opaque_closure_method");
-    const_sym = jl_symbol("const");
-    global_sym = jl_symbol("global");
-    thunk_sym = jl_symbol("thunk");
-    toplevel_sym = jl_symbol("toplevel");
-    dot_sym = jl_symbol(".");
-    as_sym = jl_symbol("as");
-    colon_sym = jl_symbol(":");
-    boundscheck_sym = jl_symbol("boundscheck");
-    inbounds_sym = jl_symbol("inbounds");
-    newvar_sym = jl_symbol("newvar");
-    copyast_sym = jl_symbol("copyast");
-    loopinfo_sym = jl_symbol("loopinfo");
-    pure_sym = jl_symbol("pure");
-    meta_sym = jl_symbol("meta");
-    list_sym = jl_symbol("list");
-    unused_sym = jl_symbol("#unused#");
-    slot_sym = jl_symbol("slot");
-    static_parameter_sym = jl_symbol("static_parameter");
-    inline_sym = jl_symbol("inline");
-    noinline_sym = jl_symbol("noinline");
-    polly_sym = jl_symbol("polly");
-    propagate_inbounds_sym = jl_symbol("propagate_inbounds");
-    aggressive_constprop_sym = jl_symbol("aggressive_constprop");
-    isdefined_sym = jl_symbol("isdefined");
-    nospecialize_sym = jl_symbol("nospecialize");
-    specialize_sym = jl_symbol("specialize");
-    optlevel_sym = jl_symbol("optlevel");
-    compile_sym = jl_symbol("compile");
-    infer_sym = jl_symbol("infer");
-    macrocall_sym = jl_symbol("macrocall");
-    escape_sym = jl_symbol("escape");
-    hygienicscope_sym = jl_symbol("hygienic-scope");
-    gc_preserve_begin_sym = jl_symbol("gc_preserve_begin");
-    gc_preserve_end_sym = jl_symbol("gc_preserve_end");
-    generated_sym = jl_symbol("generated");
-    generated_only_sym = jl_symbol("generated_only");
-    throw_undef_if_not_sym = jl_symbol("throw_undef_if_not");
-    getfield_undefref_sym = jl_symbol("##getfield##");
-    do_sym = jl_symbol("do");
-    coverageeffect_sym = jl_symbol("code_coverage_effect");
-    aliasscope_sym = jl_symbol("aliasscope");
-    popaliasscope_sym = jl_symbol("popaliasscope");
-    detach_sym = jl_symbol("detach");
-    reattach_sym = jl_symbol("reattach");
-    sync_sym = jl_symbol("sync");
-    syncregion_sym = jl_symbol("syncregion");
-    thismodule_sym = jl_symbol("thismodule");
-    block_sym = jl_symbol("block");
-    atom_sym = jl_symbol("atom");
-    statement_sym = jl_symbol("statement");
-    all_sym = jl_symbol("all");
-    atomic_sym = jl_symbol("atomic");
-    not_atomic_sym = jl_symbol("not_atomic");
-    unordered_sym = jl_symbol("unordered");
-    monotonic_sym = jl_symbol("monotonic");
-    acquire_sym = jl_symbol("acquire");
-    release_sym = jl_symbol("release");
-    acquire_release_sym = jl_symbol("acquire_release");
-    sequentially_consistent_sym = jl_symbol("sequentially_consistent");
-=======
     jl_empty_sym = jl_symbol("");
     jl_call_sym = jl_symbol("call");
     jl_invoke_sym = jl_symbol("invoke");
@@ -602,6 +455,10 @@
     jl_coverageeffect_sym = jl_symbol("code_coverage_effect");
     jl_aliasscope_sym = jl_symbol("aliasscope");
     jl_popaliasscope_sym = jl_symbol("popaliasscope");
+    jl_detach_sym = jl_symbol("detach");
+    jl_reattach_sym = jl_symbol("reattach");
+    jl_sync_sym = jl_symbol("sync");
+    jl_syncregion_sym = jl_symbol("syncregion");
     jl_thismodule_sym = jl_symbol("thismodule");
     jl_block_sym = jl_symbol("block");
     jl_atom_sym = jl_symbol("atom");
@@ -615,7 +472,6 @@
     jl_release_sym = jl_symbol("release");
     jl_acquire_release_sym = jl_symbol("acquire_release");
     jl_sequentially_consistent_sym = jl_symbol("sequentially_consistent");
->>>>>>> a4903fd0
 }
 
 JL_DLLEXPORT void jl_lisp_prompt(void)
@@ -798,8 +654,7 @@
             temp = scm_to_julia(fl_ctx, car_(cdr_(e)), mod);
             temp = jl_new_struct(jl_gotoifnot_type, ex, temp);
         }
-<<<<<<< HEAD
-        else if (sym == detach_sym) {
+        else if (sym == jl_detach_sym) {
             jl_value_t* label;
             JL_GC_PUSH1(&label);
             ex = scm_to_julia_(fl_ctx, car_(e), mod);
@@ -807,21 +662,18 @@
             temp = jl_new_struct(jl_detachnode_type, ex, label);
             JL_GC_POP();
         }
-        else if (sym == reattach_sym) {
+        else if (sym == jl_reattach_sym) {
             ex = scm_to_julia_(fl_ctx, car_(e), mod);
             jl_value_t* label = scm_to_julia_(fl_ctx, car_(cdr_(e)), mod);
             JL_GC_PUSH1(&label);
             temp = jl_new_struct(jl_reattachnode_type, ex, label);
             JL_GC_POP();
         }
-        else if (sym == sync_sym) {
+        else if (sym == jl_sync_sym) {
             ex = scm_to_julia_(fl_ctx, car_(e), mod);
             temp = jl_new_struct(jl_syncnode_type, ex);
         }
-        else if (sym == newvar_sym) {
-=======
         else if (sym == jl_newvar_sym) {
->>>>>>> a4903fd0
             ex = scm_to_julia_(fl_ctx, car_(e), mod);
             temp = jl_new_struct(jl_newvarnode_type, ex);
         }
@@ -1017,17 +869,13 @@
         return scmv;
     }
     if (jl_typeis(v, jl_gotonode_type))
-<<<<<<< HEAD
-        return julia_to_list2_noalloc(fl_ctx, (jl_value_t*)goto_sym, jl_fieldref(v,0), check_valid);
+        return julia_to_list2_noalloc(fl_ctx, (jl_value_t*)jl_goto_sym, jl_fieldref(v,0), check_valid);
     if (jl_typeis(v, jl_detachnode_type))
-        return julia_to_list2_noalloc(fl_ctx, (jl_value_t*)detach_sym, jl_fieldref(v,0), check_valid);
+        return julia_to_list2_noalloc(fl_ctx, (jl_value_t*)jl_detach_sym, jl_fieldref(v,0), check_valid);
     if (jl_typeis(v, jl_reattachnode_type))
-        return julia_to_list2_noalloc(fl_ctx, (jl_value_t*)reattach_sym, jl_fieldref(v,0), check_valid);
+        return julia_to_list2_noalloc(fl_ctx, (jl_value_t*)jl_reattach_sym, jl_fieldref(v,0), check_valid);
     if (jl_typeis(v, jl_syncnode_type))
-        return julia_to_list2_noalloc(fl_ctx, (jl_value_t*)sync_sym, jl_fieldref(v,0), check_valid);
-=======
-        return julia_to_list2_noalloc(fl_ctx, (jl_value_t*)jl_goto_sym, jl_fieldref(v,0), check_valid);
->>>>>>> a4903fd0
+        return julia_to_list2_noalloc(fl_ctx, (jl_value_t*)jl_sync_sym, jl_fieldref(v,0), check_valid);
     if (jl_typeis(v, jl_quotenode_type))
         return julia_to_list2(fl_ctx, (jl_value_t*)jl_inert_sym, jl_fieldref_noalloc(v,0), 0);
     if (jl_typeis(v, jl_newvarnode_type))
